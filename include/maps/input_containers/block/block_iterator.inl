--- conflicted
+++ resolved
@@ -38,31 +38,19 @@
     /// @brief Internal Block 1D iterator class
     template<typename T, int BLOCK_WIDTH, int BLOCK_HEIGHT, int BLOCK_DEPTH, 
              int IPX, int IPY, int IPZ, int CHUNKX, int CHUNKY, int CHUNKZ,
-<<<<<<< HEAD
-             int XSTRIDE, BorderBehavior BORDERS, int TEXTURE_UID,
+             int XSTRIDE, typename BorderBehavior, 
              typename DimensionOrdering,
-             GlobalReadScheme GRS, bool MULTI_GPU>
-    class BlockIterator<T, 1, 0, BLOCK_WIDTH, BLOCK_HEIGHT, BLOCK_DEPTH, IPX, 
-                        IPY, IPZ, CHUNKX, CHUNKY, CHUNKZ, XSTRIDE, BORDERS, 
-                        TEXTURE_UID, DimensionOrdering, GRS, MULTI_GPU>
-=======
-             int XSTRIDE, typename BorderBehavior, 
              typename GlobalIOScheme, bool MULTI_GPU>
     class BlockIterator<T, 1, 0, BLOCK_WIDTH, BLOCK_HEIGHT, BLOCK_DEPTH, IPX, 
                         IPY, IPZ, CHUNKX, CHUNKY, CHUNKZ, XSTRIDE, 
-                        BorderBehavior, GlobalIOScheme, MULTI_GPU>
->>>>>>> e8c4d3f3
+                        BorderBehavior, DimensionOrdering, GlobalIOScheme, 
+			MULTI_GPU>
       : public std::iterator<std::input_iterator_tag, T>
     {
     protected:
         typedef Block<T, 1, 0, BLOCK_WIDTH, BLOCK_HEIGHT, BLOCK_DEPTH, IPX, 
-<<<<<<< HEAD
-                      IPY, IPZ, BORDERS, CHUNKX, CHUNKY, CHUNKZ,
-                      TEXTURE_UID, DimensionOrdering, GRS, MULTI_GPU> Parent;
-=======
                       IPY, IPZ, BorderBehavior, CHUNKX, CHUNKY, CHUNKZ,
-                      GlobalIOScheme, MULTI_GPU> Parent;
->>>>>>> e8c4d3f3
+                      DimensionOrdering, GlobalIOScheme, MULTI_GPU> Parent;
 
         const Parent& m_parent;
         int m_id;
@@ -124,32 +112,20 @@
     template<typename T, int PRINCIPAL_DIM, int BLOCK_WIDTH, int BLOCK_HEIGHT, 
              int BLOCK_DEPTH, int IPX, int IPY, int IPZ,
              int CHUNKX, int CHUNKY, int CHUNKZ, int XSTRIDE,
-<<<<<<< HEAD
-             BorderBehavior BORDERS, int TEXTURE_UID, typename DimensionOrdering, 
-             GlobalReadScheme GRS, 
+             typename BorderBehavior, typename DimensionOrdering,
+	     typename GlobalIOScheme, 
              bool MULTI_GPU>
     class BlockIterator<T, 2, PRINCIPAL_DIM, BLOCK_WIDTH, BLOCK_HEIGHT, 
                         BLOCK_DEPTH, IPX, IPY, IPZ, CHUNKX, CHUNKY, CHUNKZ, 
-                        XSTRIDE, BORDERS, TEXTURE_UID, DimensionOrdering,
-                        GRS, MULTI_GPU> 
-=======
-             typename BorderBehavior, typename GlobalIOScheme, 
-             bool MULTI_GPU>
-    class BlockIterator<T, 2, PRINCIPAL_DIM, BLOCK_WIDTH, BLOCK_HEIGHT, 
-                        BLOCK_DEPTH, IPX, IPY, IPZ, CHUNKX, CHUNKY, CHUNKZ, 
-                        XSTRIDE, BorderBehavior, GlobalIOScheme, MULTI_GPU>
->>>>>>> e8c4d3f3
+                        XSTRIDE, BorderBehavior, DimensionOrdering,
+			GlobalIOScheme, MULTI_GPU>
         : public std::iterator<std::input_iterator_tag, T>
     {
     protected:
         typedef Block<T, 2, PRINCIPAL_DIM, BLOCK_WIDTH, BLOCK_HEIGHT, 
                       BLOCK_DEPTH, IPX, IPY, IPZ, BorderBehavior, 
                       CHUNKX, CHUNKY, CHUNKZ,
-<<<<<<< HEAD
-                      TEXTURE_UID, DimensionOrdering, GRS, MULTI_GPU> Parent;
-=======
-                      GlobalIOScheme, MULTI_GPU> Parent;
->>>>>>> e8c4d3f3
+                      DimensionOrdering, GlobalIOScheme, MULTI_GPU> Parent;
 
         const Parent& m_parent;
         int m_id;
