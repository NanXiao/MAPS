--- conflicted
+++ resolved
@@ -95,13 +95,8 @@
 }
 
 template<typename T, int BLOCK_WIDTH, int BLOCK_HEIGHT, int ILP_X = 1, int ILP_Y = 1>
-<<<<<<< HEAD
-__global__ void GEMMKernel(maps::BlockSingleGPU<T, 2, 0, BLOCK_WIDTH, BLOCK_HEIGHT, 1, ILP_X, ILP_Y, 1, maps::WB_NOCHECKS, BLOCK_WIDTH, BLOCK_HEIGHT, 1, MATRIX_A_TEXTURE_UID, maps::DefaultOrdering, maps::GR_TEXTURE> A,
-                           maps::BlockSingleGPU<T, 2, 1, BLOCK_WIDTH, BLOCK_HEIGHT, 1, ILP_X, ILP_Y, 1, maps::WB_NOCHECKS, BLOCK_WIDTH, BLOCK_HEIGHT, 1, MATRIX_B_TEXTURE_UID, maps::DefaultOrdering, maps::GR_TEXTURE> B,
-=======
-__global__ void GEMMKernel(maps::BlockSingleGPU<T, 2, 0, BLOCK_WIDTH, BLOCK_HEIGHT, 1, ILP_X, ILP_Y, 1, maps::NoBoundaries, BLOCK_WIDTH, BLOCK_HEIGHT, 1, maps::TextureIO<MATRIX_A_TEXTURE_UID> > A,
-                           maps::BlockSingleGPU<T, 2, 1, BLOCK_WIDTH, BLOCK_HEIGHT, 1, ILP_X, ILP_Y, 1, maps::NoBoundaries, BLOCK_WIDTH, BLOCK_HEIGHT, 1, maps::TextureIO<MATRIX_B_TEXTURE_UID> > B,
->>>>>>> e8c4d3f3
+__global__ void GEMMKernel(maps::BlockSingleGPU<T, 2, 0, BLOCK_WIDTH, BLOCK_HEIGHT, 1, ILP_X, ILP_Y, 1, maps::NoBoundaries, BLOCK_WIDTH, BLOCK_HEIGHT, 1, maps::DefaultOrdering, maps::TextureIO<MATRIX_A_TEXTURE_UID> > A,
+                           maps::BlockSingleGPU<T, 2, 1, BLOCK_WIDTH, BLOCK_HEIGHT, 1, ILP_X, ILP_Y, 1, maps::NoBoundaries, BLOCK_WIDTH, BLOCK_HEIGHT, 1, maps::DefaultOrdering, maps::TextureIO<MATRIX_B_TEXTURE_UID> > B,
                            maps::StructuredInjectiveSingleGPU<T, 2, BLOCK_WIDTH, BLOCK_HEIGHT, 1, ILP_X, ILP_Y> C)
 {
     MAPS_INIT(A, B, C);
@@ -219,13 +214,8 @@
     // MAPS
 
     // Create structures
-<<<<<<< HEAD
-    maps::BlockSingleGPU<float, 2, 0, BWILP, BHILP, 1, IPX, IPY, 1, maps::WB_NOCHECKS, BWILP, BHILP, 1, MATRIX_A_TEXTURE_UID, maps::DefaultOrdering, maps::GR_TEXTURE> A;
-    maps::BlockSingleGPU<float, 2, 1, BWILP, BHILP, 1, IPX, IPY, 1, maps::WB_NOCHECKS, BWILP, BHILP, 1, MATRIX_B_TEXTURE_UID, maps::DefaultOrdering, maps::GR_TEXTURE> B;
-=======
-    maps::BlockSingleGPU<float, 2, 0, BWILP, BHILP, 1, IPX, IPY, 1, maps::NoBoundaries, BWILP, BHILP, 1, maps::TextureIO<MATRIX_A_TEXTURE_UID> > A;
-    maps::BlockSingleGPU<float, 2, 1, BWILP, BHILP, 1, IPX, IPY, 1, maps::NoBoundaries, BWILP, BHILP, 1, maps::TextureIO<MATRIX_B_TEXTURE_UID> > B;
->>>>>>> e8c4d3f3
+    maps::BlockSingleGPU<float, 2, 0, BWILP, BHILP, 1, IPX, IPY, 1, maps::NoBoundaries, BWILP, BHILP, 1, maps::DefaultOrdering, maps::TextureIO<MATRIX_A_TEXTURE_UID> > A;
+    maps::BlockSingleGPU<float, 2, 1, BWILP, BHILP, 1, IPX, IPY, 1, maps::NoBoundaries, BWILP, BHILP, 1, maps::DefaultOrdering, maps::TextureIO<MATRIX_B_TEXTURE_UID> > B;
     maps::StructuredInjectiveSingleGPU<float, 2, BWILP, BHILP, 1, IPX, IPY> C;
 
     A.m_ptr = dev_A;
